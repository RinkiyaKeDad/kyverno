--- conflicted
+++ resolved
@@ -57,73 +57,10 @@
 
         ...
 
-<<<<<<< HEAD
-Examples:
-
-1. Refer to resource name(type string)
-
-`{{request.object.metadata.name}}`
-
-2. Build name from multiple variables(type string)
-
-`"ns-owner-{{request.object.metadata.namespace}}-{{request.userInfo.username}}-binding"`
-
-3. Refer to metadata struct/object(type object)
-
-`{{request.object.metadata}}`
-
-# PreConditions:
-Apart from using `match` & `exclude` conditions on resource to filter which resources to apply the rule on, `preconditions` can be used to define custom filters.
-```yaml
-  - name: generate-owner-role
-    match:
-      resources:
-        kinds:
-        - Namespace
-    preconditions:
-    - key: "{{request.userInfo.username}}"
-      operator: NotEqual
-      value: ""
-```
-In the above example, if the variable `{{request.userInfo.username}}` is blank then we dont apply the rule on resource.
-
-Operators supported:
-- Equal
-- NotEqual
-
-# Background processing
-Kyverno applies policies in foreground and background mode.
-- `foreground`: leverages admission control webhooks to intercept, and apply policies on, API requests for resource changes.
-- `background`: policy-controller applies policies on the existing resoruces after configured re-conciliation time.
-
-A policy is always enabled for `foreground` processing, but `background` processing is configurable using a boolean flag at `{spec.background}`.
-
-```
-spec:
-  background: true
-  rules:
-  - name: default-deny-ingress
-```
-- Unless specified the default value is `true`
-- As the userInformation is only avaiable in the incoming api-request, a policy using userInfo filters and variables reffering to `{{request.userInfo}}` can only be processed in foreground mode.
-- When a new policy is created, the policy validation will throw an error if using `userInfo` with a policy defined in background mode.
-
-
-# Auto generating rules for pod controllers
-Writing policies on pods helps address all pod creation flows, but results in errors not being reported when a pod controller object is created. Kyverno solves this issue, by automatically generating rules for pod controllers from a rule written for a pod. 
-
-This behavior is controlled by the  pod-policies.kyverno.io/autogen-controllers annotation. By default, Kyverno inserts an annotation `pod-policies.kyverno.io/autogen-controllers=all`, to generate an additional rule that is applied to pod controllers: DaemonSet, Deployment, Job, StatefulSet.
- 
-Change the annotation `pod-policies.kyverno.io/autogen-controllers` to customize the applicable pod controllers of the auto-gen rule. For example, Kyverno generates the rule for `Deployment` if the annotation of policy is defined as `pod-policies.kyverno.io/autogen-controllers=Deployment`. If `name` or `labelSelector` is specified in the match / exclude block, Kyverno skips generating pod controllers rule as these filters may not be applicable to pod controllers.
- 
-To disable auto-generating rules for pod controllers, set `pod-policies.kyverno.io/autogen-controllers=none`.
-
-=======
 ````
 
 Each rule can validate, mutate, or generate configurations of matching resources. A rule definition can contain only a single **mutate**, **validate**, or **generate** child node. These actions are applied to the resource in described order: mutation, validation and then generation.
 
 
->>>>>>> 33f5e0a9
 ---
 <small>*Read Next >> [Validate Resources](/documentation/writing-policies-validate.md)*</small>