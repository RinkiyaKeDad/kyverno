--- conflicted
+++ resolved
@@ -425,15 +425,13 @@
 }
 
 func testScenario(t *testing.T, path string) {
-<<<<<<< HEAD
+
 	err := flag.Set("logtostderr", "true")
 	if err != nil {
 		t.Error(err)
 		return
 	}
-=======
-	// flag.Set("logtostderr", "true")
->>>>>>> 589f8ece
+	
 	// flag.Set("v", "8")
 
 	scenario, err := loadScenario(t, path)
