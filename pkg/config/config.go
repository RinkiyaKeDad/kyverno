--- conflicted
+++ resolved
@@ -71,8 +71,6 @@
 	//VerifyMutatingWebhookServicePath is the path for verify webhook(used to veryfing if admission control is enabled and active)
 	VerifyMutatingWebhookServicePath = "/verifymutate"
 )
-
-<<<<<<< HEAD
 //LogDefaultFlags sets default glog flags
 func LogDefaultFlags() {
 	var err error
@@ -90,8 +88,6 @@
 	}
 }
 
-=======
->>>>>>> 589f8ece
 //CreateClientConfig creates client config
 func CreateClientConfig(kubeconfig string, log logr.Logger) (*rest.Config, error) {
 	logger := log.WithName("CreateClientConfig")
