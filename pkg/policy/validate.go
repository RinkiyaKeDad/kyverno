--- conflicted
+++ resolved
@@ -32,11 +32,7 @@
 			// policy.spec.background -> "true"
 			// - cannot use variables with request.userInfo
 			// - cannot define userInfo(roles, cluserRoles, subjects) for filtering (match & exclude)
-<<<<<<< HEAD
-			return fmt.Errorf("userInfo not allowed in background policy mode. %v", err)
-=======
-			return fmt.Errorf("userInfo is not allowed in match or exclude when backgroud policy mode is true. Set spec.background=false to disable background mode for this policy rule. Failure path %s ", err)
->>>>>>> 2f1c8c68
+			return fmt.Errorf("userInfo is not allowed in match or exclude when backgroud policy mode is true. Set spec.background=false to disable background mode for this policy rule. %s ", err)
 		}
 	}
 
