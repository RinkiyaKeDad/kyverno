--- conflicted
+++ resolved
@@ -25,29 +25,20 @@
 	return len(groups) != 0
 }
 
-<<<<<<< HEAD
 // IsReference returns true if the element contains a 'valid' reference $()
 func IsReference(value string) bool {
 	groups := regexReferences.FindAllStringSubmatch(value, -1)
 	return len(groups) != 0
 }
 
-=======
->>>>>>> fd9acf21
-//ReplaceAllVars replaces all variables with the value defined in the replacement function
+// ReplaceAllVars replaces all variables with the value defined in the replacement function
+// This is used to avoid validation errors
 func ReplaceAllVars(src string, repl func(string) string) string {
 	return regexVariables.ReplaceAllStringFunc(src, repl)
 }
 
-<<<<<<< HEAD
 func SubstituteAll(log logr.Logger, ctx context.EvalInterface, document interface{}) (_ interface{}, err error) {
 	document, err = substituteReferences(log, document)
-=======
-//SubstituteVars replaces the variables with the values defined in the context
-// - if any variable is invalid or has nil value, it is considered as a failed variable substitution
-func SubstituteVars(log logr.Logger, ctx context.EvalInterface, pattern interface{}) (interface{}, error) {
-	pattern, err := subVars(log, ctx, pattern, "")
->>>>>>> fd9acf21
 	if err != nil {
 		return kyverno.Rule{}, err
 	}
@@ -303,8 +294,6 @@
 	return element, nil
 }
 
-
-
 func SubstituteAllInRule(log logr.Logger, ctx context.EvalInterface, typedRule kyverno.Rule) (_ kyverno.Rule, err error) {
 	var rule interface{}
 
