--- conflicted
+++ resolved
@@ -10,11 +10,7 @@
 
 	"github.com/minio/minio/pkg/wildcard"
 	kyverno "github.com/nirmata/kyverno/pkg/api/kyverno/v1alpha1"
-<<<<<<< HEAD
-	client "github.com/nirmata/kyverno/pkg/dclient"
 	"github.com/nirmata/kyverno/pkg/info"
-=======
->>>>>>> 2192703d
 	"github.com/nirmata/kyverno/pkg/utils"
 	"k8s.io/apimachinery/pkg/apis/meta/v1/unstructured"
 
@@ -22,145 +18,142 @@
 	"k8s.io/apimachinery/pkg/labels"
 )
 
-<<<<<<< HEAD
 type EngineResponse struct {
 	Patches         [][]byte
 	PatchedResource unstructured.Unstructured
 	RuleInfos       []info.RuleInfo
 }
 
-//ListResourcesThatApplyToPolicy returns list of resources that are filtered by policy rules
-func ListResourcesThatApplyToPolicy(client *client.Client, policy *kyverno.Policy, filterK8Resources []utils.K8Resource) map[string]resourceInfo {
-	// key uid
-	resourceMap := map[string]resourceInfo{}
-	for _, rule := range policy.Spec.Rules {
-		// Match
-		for _, k := range rule.MatchResources.Kinds {
-			namespaces := []string{}
-			if k == "Namespace" {
-				namespaces = []string{""}
-			} else {
-				if rule.MatchResources.Namespace != "" {
-					// if namespace is specified then we add the namespace
-					namespaces = append(namespaces, rule.MatchResources.Namespace)
-				} else {
-					// no namespace specified, refer to all namespaces
-					namespaces = getAllNamespaces(client)
-				}
-
-				// Check if exclude namespace is not clashing
-				namespaces = excludeNamespaces(namespaces, rule.ExcludeResources.Namespace)
-			}
-
-			// If kind is namespace then namespace is "", override
-			// Get resources in the namespace
-			for _, ns := range namespaces {
-				rMap := getResourcesPerNamespace(k, client, ns, rule, filterK8Resources)
-				mergeresources(resourceMap, rMap)
-			}
-		}
-	}
-	return resourceMap
-}
-
-func getResourcesPerNamespace(kind string, client *client.Client, namespace string, rule kyverno.Rule, filterK8Resources []utils.K8Resource) map[string]resourceInfo {
-	resourceMap := map[string]resourceInfo{}
-	// List resources
-	list, err := client.ListResource(kind, namespace, rule.MatchResources.Selector)
-	if err != nil {
-		glog.Errorf("unable to list resource for %s with label selector %s", kind, rule.MatchResources.Selector.String())
-		return nil
-	}
-	var selector labels.Selector
-	// exclude label selector
-	if rule.ExcludeResources.Selector != nil {
-		selector, err = v1helper.LabelSelectorAsSelector(rule.ExcludeResources.Selector)
-		if err != nil {
-			glog.Error(err)
-		}
-	}
-	for _, res := range list.Items {
-		// exclude label selectors
-		if selector != nil {
-			set := labels.Set(res.GetLabels())
-			if selector.Matches(set) {
-				// if matches
-				continue
-			}
-		}
-		var name string
-		// match
-		// name
-		// wild card matching
-		name = rule.MatchResources.Name
-		if name != "" {
-			// if does not match then we skip
-			if !wildcard.Match(name, res.GetName()) {
-				continue
-			}
-		}
-		// exclude
-		// name
-		// wild card matching
-		name = rule.ExcludeResources.Name
-		if name != "nil" {
-			// if matches then we skip
-			if wildcard.Match(name, res.GetName()) {
-				continue
-			}
-		}
-		gvk := res.GroupVersionKind()
-
-		ri := resourceInfo{Resource: res, Gvk: &metav1.GroupVersionKind{Group: gvk.Group,
-			Version: gvk.Version,
-			Kind:    gvk.Kind}}
-		// Skip the filtered resources
-		if utils.SkipFilteredResources(gvk.Kind, res.GetNamespace(), res.GetName(), filterK8Resources) {
-			continue
-		}
-
-		resourceMap[string(res.GetUID())] = ri
-	}
-	return resourceMap
-}
-
-// merge b into a map
-func mergeresources(a, b map[string]resourceInfo) {
-	for k, v := range b {
-		a[k] = v
-	}
-}
-
-func getAllNamespaces(client *client.Client) []string {
-	namespaces := []string{}
-	// get all namespaces
-	nsList, err := client.ListResource("Namespace", "", nil)
-	if err != nil {
-		glog.Error(err)
-		return namespaces
-	}
-	for _, ns := range nsList.Items {
-		namespaces = append(namespaces, ns.GetName())
-	}
-	return namespaces
-}
-
-func excludeNamespaces(namespaces []string, excludeNs string) []string {
-	if excludeNs == "" {
-		return namespaces
-	}
-	filteredNamespaces := []string{}
-	for _, n := range namespaces {
-		if n == excludeNs {
-			continue
-		}
-		filteredNamespaces = append(filteredNamespaces, n)
-	}
-	return filteredNamespaces
-}
-
-=======
->>>>>>> 2192703d
+// //ListResourcesThatApplyToPolicy returns list of resources that are filtered by policy rules
+// func ListResourcesThatApplyToPolicy(client *client.Client, policy *kyverno.Policy, filterK8Resources []utils.K8Resource) map[string]resourceInfo {
+// 	// key uid
+// 	resourceMap := map[string]resourceInfo{}
+// 	for _, rule := range policy.Spec.Rules {
+// 		// Match
+// 		for _, k := range rule.MatchResources.Kinds {
+// 			namespaces := []string{}
+// 			if k == "Namespace" {
+// 				namespaces = []string{""}
+// 			} else {
+// 				if rule.MatchResources.Namespace != "" {
+// 					// if namespace is specified then we add the namespace
+// 					namespaces = append(namespaces, rule.MatchResources.Namespace)
+// 				} else {
+// 					// no namespace specified, refer to all namespaces
+// 					namespaces = getAllNamespaces(client)
+// 				}
+
+// 				// Check if exclude namespace is not clashing
+// 				namespaces = excludeNamespaces(namespaces, rule.ExcludeResources.Namespace)
+// 			}
+
+// 			// If kind is namespace then namespace is "", override
+// 			// Get resources in the namespace
+// 			for _, ns := range namespaces {
+// 				rMap := getResourcesPerNamespace(k, client, ns, rule, filterK8Resources)
+// 				mergeresources(resourceMap, rMap)
+// 			}
+// 		}
+// 	}
+// 	return resourceMap
+// }
+
+// func getResourcesPerNamespace(kind string, client *client.Client, namespace string, rule kyverno.Rule, filterK8Resources []utils.K8Resource) map[string]resourceInfo {
+// 	resourceMap := map[string]resourceInfo{}
+// 	// List resources
+// 	list, err := client.ListResource(kind, namespace, rule.MatchResources.Selector)
+// 	if err != nil {
+// 		glog.Errorf("unable to list resource for %s with label selector %s", kind, rule.MatchResources.Selector.String())
+// 		return nil
+// 	}
+// 	var selector labels.Selector
+// 	// exclude label selector
+// 	if rule.ExcludeResources.Selector != nil {
+// 		selector, err = v1helper.LabelSelectorAsSelector(rule.ExcludeResources.Selector)
+// 		if err != nil {
+// 			glog.Error(err)
+// 		}
+// 	}
+// 	for _, res := range list.Items {
+// 		// exclude label selectors
+// 		if selector != nil {
+// 			set := labels.Set(res.GetLabels())
+// 			if selector.Matches(set) {
+// 				// if matches
+// 				continue
+// 			}
+// 		}
+// 		var name string
+// 		// match
+// 		// name
+// 		// wild card matching
+// 		name = rule.MatchResources.Name
+// 		if name != "" {
+// 			// if does not match then we skip
+// 			if !wildcard.Match(name, res.GetName()) {
+// 				continue
+// 			}
+// 		}
+// 		// exclude
+// 		// name
+// 		// wild card matching
+// 		name = rule.ExcludeResources.Name
+// 		if name != "nil" {
+// 			// if matches then we skip
+// 			if wildcard.Match(name, res.GetName()) {
+// 				continue
+// 			}
+// 		}
+// 		gvk := res.GroupVersionKind()
+
+// 		ri := resourceInfo{Resource: res, Gvk: &metav1.GroupVersionKind{Group: gvk.Group,
+// 			Version: gvk.Version,
+// 			Kind:    gvk.Kind}}
+// 		// Skip the filtered resources
+// 		if utils.SkipFilteredResources(gvk.Kind, res.GetNamespace(), res.GetName(), filterK8Resources) {
+// 			continue
+// 		}
+
+// 		resourceMap[string(res.GetUID())] = ri
+// 	}
+// 	return resourceMap
+// }
+
+// // merge b into a map
+// func mergeresources(a, b map[string]resourceInfo) {
+// 	for k, v := range b {
+// 		a[k] = v
+// 	}
+// }
+
+// func getAllNamespaces(client *client.Client) []string {
+// 	namespaces := []string{}
+// 	// get all namespaces
+// 	nsList, err := client.ListResource("Namespace", "", nil)
+// 	if err != nil {
+// 		glog.Error(err)
+// 		return namespaces
+// 	}
+// 	for _, ns := range nsList.Items {
+// 		namespaces = append(namespaces, ns.GetName())
+// 	}
+// 	return namespaces
+// }
+
+// func excludeNamespaces(namespaces []string, excludeNs string) []string {
+// 	if excludeNs == "" {
+// 		return namespaces
+// 	}
+// 	filteredNamespaces := []string{}
+// 	for _, n := range namespaces {
+// 		if n == excludeNs {
+// 			continue
+// 		}
+// 		filteredNamespaces = append(filteredNamespaces, n)
+// 	}
+// 	return filteredNamespaces
+// }
+
 //MatchesResourceDescription checks if the resource matches resource desription of the rule or not
 func MatchesResourceDescription(resource unstructured.Unstructured, rule kyverno.Rule) bool {
 	matches := rule.MatchResources.ResourceDescription
@@ -498,7 +491,6 @@
 	default:
 		return 0, fmt.Errorf("Could not convert %T to float64", value)
 	}
-<<<<<<< HEAD
 }
 
 type resourceInfo struct {
@@ -514,6 +506,4 @@
 		return nil, err
 	}
 	return resource, nil
-=======
->>>>>>> 2192703d
 }