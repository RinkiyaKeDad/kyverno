package webhooks

import (
	"context"
	"crypto/tls"
	"encoding/json"
	"errors"
	"fmt"
	"io/ioutil"
	"net/http"
	"time"

	"github.com/golang/glog"
	"github.com/nirmata/kyverno/pkg/checker"
	kyvernoclient "github.com/nirmata/kyverno/pkg/client/clientset/versioned"
	kyvernoinformer "github.com/nirmata/kyverno/pkg/client/informers/externalversions/kyverno/v1"
	kyvernolister "github.com/nirmata/kyverno/pkg/client/listers/kyverno/v1"
	"github.com/nirmata/kyverno/pkg/config"
	client "github.com/nirmata/kyverno/pkg/dclient"
	"github.com/nirmata/kyverno/pkg/event"
	"github.com/nirmata/kyverno/pkg/policy"
	"github.com/nirmata/kyverno/pkg/policystore"
	"github.com/nirmata/kyverno/pkg/policyviolation"
	tlsutils "github.com/nirmata/kyverno/pkg/tls"
	userinfo "github.com/nirmata/kyverno/pkg/userinfo"
	"github.com/nirmata/kyverno/pkg/webhookconfig"
	"github.com/nirmata/kyverno/pkg/webhooks/generate"
	v1beta1 "k8s.io/api/admission/v1beta1"
	metav1 "k8s.io/apimachinery/pkg/apis/meta/v1"
	rbacinformer "k8s.io/client-go/informers/rbac/v1"
	rbaclister "k8s.io/client-go/listers/rbac/v1"
	"k8s.io/client-go/tools/cache"
)

// WebhookServer contains configured TLS server with MutationWebhook.
// MutationWebhook gets policies from policyController and takes control of the cluster with kubeclient.
type WebhookServer struct {
	server        http.Server
	client        *client.Client
	kyvernoClient *kyvernoclient.Clientset
	// list/get cluster policy resource
	pLister kyvernolister.ClusterPolicyLister
	// returns true if the cluster policy store has synced atleast
	pSynced cache.InformerSynced
	// list/get role binding resource
	rbLister rbaclister.RoleBindingLister
	// return true if role bining store has synced atleast once
	rbSynced cache.InformerSynced
	// list/get cluster role binding resource
	crbLister rbaclister.ClusterRoleBindingLister
	// return true if cluster role binding store has synced atleast once
	crbSynced cache.InformerSynced
	// generate events
	eventGen event.Interface
	// webhook registration client
	webhookRegistrationClient *webhookconfig.WebhookRegistrationClient
	// API to send policy stats for aggregation
	policyStatus policy.PolicyStatusInterface
	// helpers to validate against current loaded configuration
	configHandler config.Interface
	// channel for cleanup notification
	cleanUp chan<- struct{}
	// last request time
	lastReqTime *checker.LastReqTime
	// store to hold policy meta data for faster lookup
	pMetaStore policystore.LookupInterface
	// policy violation generator
	pvGenerator policyviolation.GeneratorInterface
	// generate request generator
	grGenerator            *generate.Generator
	resourceWebhookWatcher *webhookconfig.ResourceWebhookRegister
}

// NewWebhookServer creates new instance of WebhookServer accordingly to given configuration
// Policy Controller and Kubernetes Client should be initialized in configuration
func NewWebhookServer(
	kyvernoClient *kyvernoclient.Clientset,
	client *client.Client,
	tlsPair *tlsutils.TlsPemPair,
	pInformer kyvernoinformer.ClusterPolicyInformer,
	rbInformer rbacinformer.RoleBindingInformer,
	crbInformer rbacinformer.ClusterRoleBindingInformer,
	eventGen event.Interface,
	webhookRegistrationClient *webhookconfig.WebhookRegistrationClient,
	policyStatus policy.PolicyStatusInterface,
	configHandler config.Interface,
	pMetaStore policystore.LookupInterface,
	pvGenerator policyviolation.GeneratorInterface,
	grGenerator *generate.Generator,
	resourceWebhookWatcher *webhookconfig.ResourceWebhookRegister,
	cleanUp chan<- struct{}) (*WebhookServer, error) {

	if tlsPair == nil {
		return nil, errors.New("NewWebhookServer is not initialized properly")
	}

	var tlsConfig tls.Config
	pair, err := tls.X509KeyPair(tlsPair.Certificate, tlsPair.PrivateKey)
	if err != nil {
		return nil, err
	}
	tlsConfig.Certificates = []tls.Certificate{pair}

	ws := &WebhookServer{
		client:                    client,
		kyvernoClient:             kyvernoClient,
		pLister:                   pInformer.Lister(),
		pSynced:                   pInformer.Informer().HasSynced,
		rbLister:                  rbInformer.Lister(),
		rbSynced:                  rbInformer.Informer().HasSynced,
		crbLister:                 crbInformer.Lister(),
		crbSynced:                 crbInformer.Informer().HasSynced,
		eventGen:                  eventGen,
		webhookRegistrationClient: webhookRegistrationClient,
		policyStatus:              policyStatus,
		configHandler:             configHandler,
		cleanUp:                   cleanUp,
		lastReqTime:               resourceWebhookWatcher.LastReqTime,
		pvGenerator:               pvGenerator,
		pMetaStore:                pMetaStore,
		grGenerator:               grGenerator,
		resourceWebhookWatcher:    resourceWebhookWatcher,
	}
	mux := http.NewServeMux()
	mux.HandleFunc(config.MutatingWebhookServicePath, ws.serve)
	mux.HandleFunc(config.ValidatingWebhookServicePath, ws.serve)
	mux.HandleFunc(config.VerifyMutatingWebhookServicePath, ws.serve)
	mux.HandleFunc(config.PolicyValidatingWebhookServicePath, ws.serve)
	mux.HandleFunc(config.PolicyMutatingWebhookServicePath, ws.serve)
	ws.server = http.Server{
		Addr:         ":443", // Listen on port for HTTPS requests
		TLSConfig:    &tlsConfig,
		Handler:      mux,
		ReadTimeout:  15 * time.Second,
		WriteTimeout: 15 * time.Second,
	}

	return ws, nil
}

// Main server endpoint for all requests
func (ws *WebhookServer) serve(w http.ResponseWriter, r *http.Request) {
	startTime := time.Now()
	// for every request recieved on the ep update last request time,
	// this is used to verify admission control
	ws.lastReqTime.SetTime(time.Now())
	admissionReview := ws.bodyToAdmissionReview(r, w)
	if admissionReview == nil {
		return
	}
	defer func() {
		glog.V(4).Infof("request: %v %s/%s/%s", time.Since(startTime), admissionReview.Request.Kind, admissionReview.Request.Namespace, admissionReview.Request.Name)
	}()

	admissionReview.Response = &v1beta1.AdmissionResponse{
		Allowed: true,
	}

	// Do not process the admission requests for kinds that are in filterKinds for filtering
	request := admissionReview.Request
	switch r.URL.Path {
	case config.VerifyMutatingWebhookServicePath:
		// we do not apply filters as this endpoint is used explicity
		// to watch kyveno deployment and verify if admission control is enabled
		admissionReview.Response = ws.handleVerifyRequest(request)
	case config.MutatingWebhookServicePath:
		if !ws.configHandler.ToFilter(request.Kind.Kind, request.Namespace, request.Name) {
			admissionReview.Response = ws.handleMutateAdmissionRequest(request)
		}
	case config.ValidatingWebhookServicePath:
		if !ws.configHandler.ToFilter(request.Kind.Kind, request.Namespace, request.Name) {
			admissionReview.Response = ws.handleValidateAdmissionRequest(request)
		}
	case config.PolicyValidatingWebhookServicePath:
		if !ws.configHandler.ToFilter(request.Kind.Kind, request.Namespace, request.Name) {
			admissionReview.Response = ws.handlePolicyValidation(request)
		}
	case config.PolicyMutatingWebhookServicePath:
		if !ws.configHandler.ToFilter(request.Kind.Kind, request.Namespace, request.Name) {
			admissionReview.Response = ws.handlePolicyMutation(request)
		}
	}
	admissionReview.Response.UID = request.UID

	responseJSON, err := json.Marshal(admissionReview)
	if err != nil {
		http.Error(w, fmt.Sprintf("Could not encode response: %v", err), http.StatusInternalServerError)
		return
	}

	w.Header().Set("Content-Type", "application/json; charset=utf-8")
	if _, err := w.Write(responseJSON); err != nil {
		http.Error(w, fmt.Sprintf("could not write response: %v", err), http.StatusInternalServerError)
	}
}

func (ws *WebhookServer) handleMutateAdmissionRequest(request *v1beta1.AdmissionRequest) *v1beta1.AdmissionResponse {
	policies, err := ws.pMetaStore.LookUp(request.Kind.Kind, request.Namespace)
	if err != nil {
		// Unable to connect to policy Lister to access policies
		glog.Errorf("Unable to connect to policy controller to access policies. Policies are NOT being applied: %v", err)
		return &v1beta1.AdmissionResponse{Allowed: true}
	}

	var roles, clusterRoles []string

	// getRoleRef only if policy has roles/clusterroles defined
	startTime := time.Now()
	if containRBACinfo(policies) {
		roles, clusterRoles, err = userinfo.GetRoleRef(ws.rbLister, ws.crbLister, request)
		if err != nil {
			// TODO(shuting): continue apply policy if error getting roleRef?
			glog.Errorf("Unable to get rbac information for request Kind=%s, Namespace=%s Name=%s UID=%s patchOperation=%s: %v",
				request.Kind.Kind, request.Namespace, request.Name, request.UID, request.Operation, err)
		}
	}
	glog.V(4).Infof("Time: webhook GetRoleRef %v", time.Since(startTime))

	// convert RAW to unstructured
	resource, err := convertResource(request.Object.Raw, request.Kind.Group, request.Kind.Version, request.Kind.Kind, request.Namespace)
	if err != nil {
		glog.Errorf(err.Error())

		return &v1beta1.AdmissionResponse{
			Allowed: false,
			Result: &metav1.Status{
				Status:  "Failure",
				Message: err.Error(),
			},
		}
	}

	if checkPodTemplateAnn(resource) {
		return &v1beta1.AdmissionResponse{
			Allowed: true,
			Result: &metav1.Status{
				Status: "Success",
			},
		}
	}

	// MUTATION
	// mutation failure should not block the resource creation
	// any mutation failure is reported as the violation
	patches := ws.HandleMutation(request, resource, policies, roles, clusterRoles)

	// patch the resource with patches before handling validation rules
	patchedResource := processResourceWithPatches(patches, request.Object.Raw)

<<<<<<< HEAD
	if ws.resourceWebhookWatcher != nil && ws.resourceWebhookWatcher.RunValidationInMutatingWebhook == "true" {
		// VALIDATION
		ok, msg = ws.HandleValidation(request, policies, patchedResource, roles, clusterRoles)
		if !ok {
			glog.V(4).Infof("Deny admission request: %v/%s/%s", request.Kind, request.Namespace, request.Name)
			return &v1beta1.AdmissionResponse{
				Allowed: false,
				Result: &metav1.Status{
					Status:  "Failure",
					Message: msg,
				},
			}
=======
	// VALIDATION
	ok, msg := ws.HandleValidation(request, policies, patchedResource, roles, clusterRoles)
	if !ok {
		glog.V(4).Infof("Deny admission request: %v/%s/%s", request.Kind, request.Namespace, request.Name)
		return &v1beta1.AdmissionResponse{
			Allowed: false,
			Result: &metav1.Status{
				Status:  "Failure",
				Message: msg,
			},
>>>>>>> ea6c95ae
		}
	}

	// GENERATE
	// Only applied during resource creation
	// Success -> Generate Request CR created successsfully
	// Failed -> Failed to create Generate Request CR
	if request.Operation == v1beta1.Create {
		ok, msg = ws.HandleGenerate(request, policies, patchedResource, roles, clusterRoles)
		if !ok {
			glog.V(4).Infof("Deny admission request: %v/%s/%s", request.Kind, request.Namespace, request.Name)
			return &v1beta1.AdmissionResponse{
				Allowed: false,
				Result: &metav1.Status{
					Status:  "Failure",
					Message: msg,
				},
			}
		}
	}
	// Succesfful processing of mutation & validation rules in policy
	patchType := v1beta1.PatchTypeJSONPatch
	return &v1beta1.AdmissionResponse{
		Allowed: true,
		Result: &metav1.Status{
			Status: "Success",
		},
		Patch:     patches,
		PatchType: &patchType,
	}
}

func (ws *WebhookServer) handleValidateAdmissionRequest(request *v1beta1.AdmissionRequest) *v1beta1.AdmissionResponse {
	policies, err := ws.pMetaStore.LookUp(request.Kind.Kind, request.Namespace)
	if err != nil {
		// Unable to connect to policy Lister to access policies
		glog.Errorf("Unable to connect to policy controller to access policies. Policies are NOT being applied: %v", err)
		return &v1beta1.AdmissionResponse{Allowed: true}
	}

	var roles, clusterRoles []string

	// getRoleRef only if policy has roles/clusterroles defined
	startTime := time.Now()
	if containRBACinfo(policies) {
		roles, clusterRoles, err = userinfo.GetRoleRef(ws.rbLister, ws.crbLister, request)
		if err != nil {
			// TODO(shuting): continue apply policy if error getting roleRef?
			glog.Errorf("Unable to get rbac information for request Kind=%s, Namespace=%s Name=%s UID=%s patchOperation=%s: %v",
				request.Kind.Kind, request.Namespace, request.Name, request.UID, request.Operation, err)
		}
	}
	glog.V(4).Infof("Time: webhook GetRoleRef %v", time.Since(startTime))

	// VALIDATION
	ok, msg := ws.HandleValidation(request, policies, nil, roles, clusterRoles)
	if !ok {
		glog.V(4).Infof("Deny admission request: %v/%s/%s", request.Kind, request.Namespace, request.Name)
		return &v1beta1.AdmissionResponse{
			Allowed: false,
			Result: &metav1.Status{
				Status:  "Failure",
				Message: msg,
			},
		}
	}

	return &v1beta1.AdmissionResponse{
		Allowed: true,
		Result: &metav1.Status{
			Status: "Success",
		},
	}
}

// RunAsync TLS server in separate thread and returns control immediately
func (ws *WebhookServer) RunAsync(stopCh <-chan struct{}) {
	if !cache.WaitForCacheSync(stopCh, ws.pSynced, ws.rbSynced, ws.crbSynced) {
		glog.Error("webhook: failed to sync informer cache")
	}

	go func(ws *WebhookServer) {
		glog.V(3).Infof("serving on %s\n", ws.server.Addr)
		if err := ws.server.ListenAndServeTLS("", ""); err != http.ErrServerClosed {
			glog.Infof("HTTP server error: %v", err)
		}
	}(ws)
	glog.Info("Started Webhook Server")
	// verifys if the admission control is enabled and active
	// resync: 60 seconds
	// deadline: 60 seconds (send request)
	// max deadline: deadline*3 (set the deployment annotation as false)
	go ws.lastReqTime.Run(ws.pLister, ws.eventGen, ws.client, checker.DefaultResync, checker.DefaultDeadline, stopCh)

}

// Stop TLS server and returns control after the server is shut down
func (ws *WebhookServer) Stop(ctx context.Context) {
	// cleanUp
	// remove the static webhookconfigurations
	go ws.webhookRegistrationClient.RemoveWebhookConfigurations(ws.cleanUp)
	// shutdown http.Server with context timeout
	err := ws.server.Shutdown(ctx)
	if err != nil {
		// Error from closing listeners, or context timeout:
		glog.Info("Server Shutdown error: ", err)
		ws.server.Close()
	}
}

// bodyToAdmissionReview creates AdmissionReview object from request body
// Answers to the http.ResponseWriter if request is not valid
func (ws *WebhookServer) bodyToAdmissionReview(request *http.Request, writer http.ResponseWriter) *v1beta1.AdmissionReview {
	var body []byte
	if request.Body != nil {
		if data, err := ioutil.ReadAll(request.Body); err == nil {
			body = data
		}
	}
	if len(body) == 0 {
		glog.Error("Error: empty body")
		http.Error(writer, "empty body", http.StatusBadRequest)
		return nil
	}

	contentType := request.Header.Get("Content-Type")
	if contentType != "application/json" {
		glog.Error("Error: invalid Content-Type: ", contentType)
		http.Error(writer, "invalid Content-Type, expect `application/json`", http.StatusUnsupportedMediaType)
		return nil
	}

	admissionReview := &v1beta1.AdmissionReview{}
	if err := json.Unmarshal(body, &admissionReview); err != nil {
		glog.Errorf("Error: Can't decode body as AdmissionReview: %v", err)
		http.Error(writer, "Can't decode body as AdmissionReview", http.StatusExpectationFailed)
		return nil
	}

	return admissionReview
}<|MERGE_RESOLUTION|>--- conflicted
+++ resolved
@@ -247,10 +247,9 @@
 	// patch the resource with patches before handling validation rules
 	patchedResource := processResourceWithPatches(patches, request.Object.Raw)
 
-<<<<<<< HEAD
 	if ws.resourceWebhookWatcher != nil && ws.resourceWebhookWatcher.RunValidationInMutatingWebhook == "true" {
 		// VALIDATION
-		ok, msg = ws.HandleValidation(request, policies, patchedResource, roles, clusterRoles)
+		ok, msg := ws.HandleValidation(request, policies, patchedResource, roles, clusterRoles)
 		if !ok {
 			glog.V(4).Infof("Deny admission request: %v/%s/%s", request.Kind, request.Namespace, request.Name)
 			return &v1beta1.AdmissionResponse{
@@ -260,18 +259,6 @@
 					Message: msg,
 				},
 			}
-=======
-	// VALIDATION
-	ok, msg := ws.HandleValidation(request, policies, patchedResource, roles, clusterRoles)
-	if !ok {
-		glog.V(4).Infof("Deny admission request: %v/%s/%s", request.Kind, request.Namespace, request.Name)
-		return &v1beta1.AdmissionResponse{
-			Allowed: false,
-			Result: &metav1.Status{
-				Status:  "Failure",
-				Message: msg,
-			},
->>>>>>> ea6c95ae
 		}
 	}
 
