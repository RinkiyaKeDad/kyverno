--- conflicted
+++ resolved
@@ -43,12 +43,9 @@
 	namespacepvLister         kyvernolister.NamespacedPolicyViolationLister
 	pListerSynced             cache.InformerSynced
 	pvListerSynced            cache.InformerSynced
-<<<<<<< HEAD
 	namespacepvListerSynced   cache.InformerSynced
-=======
 	rbLister                  rbaclister.RoleBindingLister
 	crbLister                 rbaclister.ClusterRoleBindingLister
->>>>>>> 1beb067c
 	eventGen                  event.Interface
 	webhookRegistrationClient *webhookconfig.WebhookRegistrationClient
 	// API to send policy stats for aggregation
@@ -73,12 +70,9 @@
 	tlsPair *tlsutils.TlsPemPair,
 	pInformer kyvernoinformer.ClusterPolicyInformer,
 	pvInformer kyvernoinformer.ClusterPolicyViolationInformer,
-<<<<<<< HEAD
 	namespacepvInformer kyvernoinformer.NamespacedPolicyViolationInformer,
-=======
 	rbInformer rbacinformer.RoleBindingInformer,
 	crbInformer rbacinformer.ClusterRoleBindingInformer,
->>>>>>> 1beb067c
 	eventGen event.Interface,
 	webhookRegistrationClient *webhookconfig.WebhookRegistrationClient,
 	policyStatus policy.PolicyStatusInterface,
@@ -192,8 +186,6 @@
 	// TODO: this will be replaced by policy store lookup
 	policies, err := ws.pLister.List(labels.NewSelector())
 	if err != nil {
-		//TODO check if the CRD is created ?
-		// Unable to connect to policy Lister to access policies
 		glog.Errorf("Unable to connect to policy controller to access policies. Policies are NOT being applied: %v", err)
 		return &v1beta1.AdmissionResponse{Allowed: true}
 	}
@@ -214,7 +206,7 @@
 	glog.V(4).Infof("Time: webhook GetRoleRef %v", time.Since(startTime))
 
 	// MUTATION
-	ok, patches, msg := ws.HandleMutation(request, policies, roles, clusterRoles)
+	ok, patches, msg := ws.HandleMutation(request, roles, clusterRoles)
 	if !ok {
 		glog.V(4).Infof("Deny admission request:  %v/%s/%s", request.Kind, request.Namespace, request.Name)
 		return &v1beta1.AdmissionResponse{
@@ -230,7 +222,7 @@
 	patchedResource := processResourceWithPatches(patches, request.Object.Raw)
 
 	// VALIDATION
-	ok, msg = ws.HandleValidation(request, policies, patchedResource, roles, clusterRoles)
+	ok, msg = ws.HandleValidation(request, patchedResource, roles, clusterRoles)
 	if !ok {
 		glog.V(4).Infof("Deny admission request: %v/%s/%s", request.Kind, request.Namespace, request.Name)
 		return &v1beta1.AdmissionResponse{
