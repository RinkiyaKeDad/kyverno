package webhooks

import (
	"reflect"
<<<<<<< HEAD
=======
	"sort"
	"time"
>>>>>>> 2768574a

	kyverno "github.com/nirmata/kyverno/pkg/api/kyverno/v1"
	v1 "github.com/nirmata/kyverno/pkg/api/kyverno/v1"
	"github.com/nirmata/kyverno/pkg/engine"
	"github.com/nirmata/kyverno/pkg/engine/context"
	"github.com/nirmata/kyverno/pkg/engine/response"
	"github.com/nirmata/kyverno/pkg/policyviolation"
	v1beta1 "k8s.io/api/admission/v1beta1"
)

// HandleValidation handles validating webhook admission request
// If there are no errors in validating rule we apply generation rules
// patchedResource is the (resource + patches) after applying mutation rules
func (ws *WebhookServer) HandleValidation(request *v1beta1.AdmissionRequest, policies []kyverno.ClusterPolicy, patchedResource []byte, roles, clusterRoles []string) (bool, string) {
	logger := ws.log.WithValues("action", "validation", "uid", request.UID, "kind", request.Kind, "namespace", request.Namespace, "name", request.Name, "operation", request.Operation)
	logger.V(4).Info("incoming request")

<<<<<<< HEAD
	var policyStats []policyctr.PolicyStat
	// gather stats from the engine response
	gatherStat := func(policyName string, policyResponse response.PolicyResponse) {
		ps := policyctr.PolicyStat{}
		ps.PolicyName = policyName
		ps.Stats.ValidationExecutionTime = policyResponse.ProcessingTime
		ps.Stats.RulesAppliedCount = policyResponse.RulesAppliedCount
		// capture rule level stats
		for _, rule := range policyResponse.Rules {
			rs := policyctr.RuleStatinfo{}
			rs.RuleName = rule.Name
			rs.ExecutionTime = rule.RuleStats.ProcessingTime
			if rule.Success {
				rs.RuleAppliedCount++
			} else {
				rs.RulesFailedCount++
			}
			ps.Stats.Rules = append(ps.Stats.Rules, rs)
		}
		policyStats = append(policyStats, ps)
	}
	// send stats for aggregation
	sendStat := func(blocked bool) {
		for _, stat := range policyStats {
			stat.Stats.ResourceBlocked = utils.Btoi(blocked)
			//SEND
			ws.policyStatus.SendStat(stat)
		}
	}
=======
	evalTime := time.Now()
>>>>>>> 2768574a

	// Get new and old resource
	newR, oldR, err := extractResources(patchedResource, request)
	if err != nil {
		// as resource cannot be parsed, we skip processing
		logger.Error(err, "failed to extract resource")
		return true, ""
	}
	userRequestInfo := kyverno.RequestInfo{
		Roles:             roles,
		ClusterRoles:      clusterRoles,
		AdmissionUserInfo: request.UserInfo}
	// build context
	ctx := context.NewContext()
	// load incoming resource into the context
	err = ctx.AddResource(request.Object.Raw)
	if err != nil {
		logger.Error(err, "failed to load incoming resource in context")
	}

	err = ctx.AddUserInfo(userRequestInfo)
	if err != nil {
		logger.Error(err, "failed to load userInfo in context")
	}

	err = ctx.AddSA(userRequestInfo.AdmissionUserInfo.Username)
	if err != nil {
		logger.Error(err, "failed to load service account in context")
	}

	policyContext := engine.PolicyContext{
		NewResource:   newR,
		OldResource:   oldR,
		Context:       ctx,
		AdmissionInfo: userRequestInfo,
	}
	var engineResponses []response.EngineResponse
	for _, policy := range policies {
		logger.V(2).Info("evaluating policy", "policy", policy.Name)
		policyContext.Policy = policy
		engineResponse := engine.Validate(policyContext)
		if reflect.DeepEqual(engineResponse, response.EngineResponse{}) {
			// we get an empty response if old and new resources created the same response
			// allow updates if resource update doesnt change the policy evaluation
			continue
		}
		engineResponses = append(engineResponses, engineResponse)
		ws.statusListener.Send(validateStats{
			resp: engineResponse,
		})
		if !engineResponse.IsSuccesful() {
			logger.V(4).Info("failed to apply policy", "policy", policy.Name)
			continue
		}
	}
	// If Validation fails then reject the request
	// no violations will be created on "enforce"
	blocked := toBlockResource(engineResponses, logger)

	// REPORTING EVENTS
	// Scenario 1:
	//   resource is blocked, as there is a policy in "enforce" mode that failed.
	//   create an event on the policy to inform the resource request was blocked
	// Scenario 2:
	//   some/all policies failed to apply on the resource. a policy volation is generated.
	//   create an event on the resource and the policy that failed
	// Scenario 3:
	//   all policies were applied succesfully.
	//   create an event on the resource
	events := generateEvents(engineResponses, blocked, (request.Operation == v1beta1.Update), logger)
	ws.eventGen.Add(events...)
	if blocked {
<<<<<<< HEAD
		logger.V(4).Info("resource blocked")
		sendStat(true)
		// EVENTS
		// - event on the Policy
=======
		glog.V(4).Infof("resource %s/%s/%s is blocked\n", newR.GetKind(), newR.GetNamespace(), newR.GetName())
>>>>>>> 2768574a
		return false, getEnforceFailureErrorMsg(engineResponses)
	}

	// ADD POLICY VIOLATIONS
	// violations are created with resource on "audit"
	pvInfos := policyviolation.GeneratePVsFromEngineResponse(engineResponses, logger)
	ws.pvGenerator.Add(pvInfos...)
	// report time end
	return true, ""
}

type validateStats struct {
	resp response.EngineResponse
}

func (vs validateStats) PolicyName() string {
	return vs.resp.PolicyResponse.Policy
}

func (vs validateStats) UpdateStatus(status kyverno.PolicyStatus) kyverno.PolicyStatus {
	if reflect.DeepEqual(response.EngineResponse{}, vs.resp) {
		return status
	}

	var nameToRule = make(map[string]v1.RuleStats)
	for _, rule := range status.Rules {
		nameToRule[rule.Name] = rule
	}

	for _, rule := range vs.resp.PolicyResponse.Rules {
		ruleStat := nameToRule[rule.Name]
		ruleStat.Name = rule.Name

		averageOver := int64(ruleStat.AppliedCount + ruleStat.FailedCount)
		ruleStat.ExecutionTime = updateAverageTime(
			rule.ProcessingTime,
			ruleStat.ExecutionTime,
			averageOver).String()

		if rule.Success {
			status.RulesAppliedCount++
			ruleStat.AppliedCount++
		} else {
			status.RulesFailedCount++
			ruleStat.FailedCount++
			if vs.resp.PolicyResponse.ValidationFailureAction == "enforce" {
				status.ResourcesBlockedCount++
				ruleStat.ResourcesBlockedCount++
			}
		}

		nameToRule[rule.Name] = ruleStat
	}

	var policyAverageExecutionTime time.Duration
	var ruleStats = make([]v1.RuleStats, 0, len(nameToRule))
	for _, ruleStat := range nameToRule {
		executionTime, err := time.ParseDuration(ruleStat.ExecutionTime)
		if err == nil {
			policyAverageExecutionTime += executionTime
		}
		ruleStats = append(ruleStats, ruleStat)
	}

	sort.Slice(ruleStats, func(i, j int) bool {
		return ruleStats[i].Name < ruleStats[j].Name
	})

	status.AvgExecutionTime = policyAverageExecutionTime.String()
	status.Rules = ruleStats

	return status
}<|MERGE_RESOLUTION|>--- conflicted
+++ resolved
@@ -2,11 +2,8 @@
 
 import (
 	"reflect"
-<<<<<<< HEAD
-=======
 	"sort"
 	"time"
->>>>>>> 2768574a
 
 	kyverno "github.com/nirmata/kyverno/pkg/api/kyverno/v1"
 	v1 "github.com/nirmata/kyverno/pkg/api/kyverno/v1"
@@ -23,40 +20,6 @@
 func (ws *WebhookServer) HandleValidation(request *v1beta1.AdmissionRequest, policies []kyverno.ClusterPolicy, patchedResource []byte, roles, clusterRoles []string) (bool, string) {
 	logger := ws.log.WithValues("action", "validation", "uid", request.UID, "kind", request.Kind, "namespace", request.Namespace, "name", request.Name, "operation", request.Operation)
 	logger.V(4).Info("incoming request")
-
-<<<<<<< HEAD
-	var policyStats []policyctr.PolicyStat
-	// gather stats from the engine response
-	gatherStat := func(policyName string, policyResponse response.PolicyResponse) {
-		ps := policyctr.PolicyStat{}
-		ps.PolicyName = policyName
-		ps.Stats.ValidationExecutionTime = policyResponse.ProcessingTime
-		ps.Stats.RulesAppliedCount = policyResponse.RulesAppliedCount
-		// capture rule level stats
-		for _, rule := range policyResponse.Rules {
-			rs := policyctr.RuleStatinfo{}
-			rs.RuleName = rule.Name
-			rs.ExecutionTime = rule.RuleStats.ProcessingTime
-			if rule.Success {
-				rs.RuleAppliedCount++
-			} else {
-				rs.RulesFailedCount++
-			}
-			ps.Stats.Rules = append(ps.Stats.Rules, rs)
-		}
-		policyStats = append(policyStats, ps)
-	}
-	// send stats for aggregation
-	sendStat := func(blocked bool) {
-		for _, stat := range policyStats {
-			stat.Stats.ResourceBlocked = utils.Btoi(blocked)
-			//SEND
-			ws.policyStatus.SendStat(stat)
-		}
-	}
-=======
-	evalTime := time.Now()
->>>>>>> 2768574a
 
 	// Get new and old resource
 	newR, oldR, err := extractResources(patchedResource, request)
@@ -129,14 +92,7 @@
 	events := generateEvents(engineResponses, blocked, (request.Operation == v1beta1.Update), logger)
 	ws.eventGen.Add(events...)
 	if blocked {
-<<<<<<< HEAD
 		logger.V(4).Info("resource blocked")
-		sendStat(true)
-		// EVENTS
-		// - event on the Policy
-=======
-		glog.V(4).Infof("resource %s/%s/%s is blocked\n", newR.GetKind(), newR.GetNamespace(), newR.GetName())
->>>>>>> 2768574a
 		return false, getEnforceFailureErrorMsg(engineResponses)
 	}
 
