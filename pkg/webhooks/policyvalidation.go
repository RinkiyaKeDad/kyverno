package webhooks

import (
	"encoding/json"
	"fmt"
	"reflect"

	"github.com/golang/glog"
	kyverno "github.com/nirmata/kyverno/pkg/api/kyverno/v1alpha1"
	"github.com/nirmata/kyverno/pkg/utils"
	v1beta1 "k8s.io/api/admission/v1beta1"
	metav1 "k8s.io/apimachinery/pkg/apis/meta/v1"
)

//HandlePolicyValidation performs the validation check on policy resource
func (ws *WebhookServer) HandlePolicyValidation(request *v1beta1.AdmissionRequest) *v1beta1.AdmissionResponse {
	var policy *kyverno.Policy
	admissionResp := &v1beta1.AdmissionResponse{
		Allowed: true,
	}
	// nothing to do on DELETE
	if request.Operation == v1beta1.Delete {
		return admissionResp
	}

	raw := request.Object.Raw
	if err := json.Unmarshal(raw, &policy); err != nil {
		glog.Errorf("Failed to unmarshal policy admission request, err %v\n", err)
		return &v1beta1.AdmissionResponse{Allowed: false,
			Result: &metav1.Status{
				Message: fmt.Sprintf("Failed to unmarshal policy admission request err %v", err),
			}}
	}
<<<<<<< HEAD

	if request.Operation != v1beta1.Delete {
		admissionResp = ws.validatePolicy(policy)
	}
=======
	// check for uniqueness of rule names while CREATE/DELET
	admissionResp = ws.validateUniqueRuleName(policy)
>>>>>>> 5672c4d6

	if admissionResp.Allowed {
		ws.manageWebhookConfigurations(*policy, request.Operation)
	}

	return admissionResp
}

func (ws *WebhookServer) validatePolicy(policy *kyverno.Policy) *v1beta1.AdmissionResponse {
	admissionResp := ws.validateUniqueRuleName(policy)
	if !admissionResp.Allowed {
		return admissionResp
	}

	return ws.validateOverlayPattern(policy)
}

func (ws *WebhookServer) validateOverlayPattern(policy *kyverno.Policy) *v1beta1.AdmissionResponse {
	for _, rule := range policy.Spec.Rules {
		if reflect.DeepEqual(rule.Validation, kyverno.Validation{}) {
			continue
		}

		if rule.Validation.Pattern == nil && len(rule.Validation.AnyPattern) == 0 {
			return &v1beta1.AdmissionResponse{
				Allowed: false,
				Result: &metav1.Status{
					Message: fmt.Sprintf("Invalid policy, neither pattern nor anyPattern found in validate rule %s", rule.Name),
				},
			}
		}

		if rule.Validation.Pattern != nil && len(rule.Validation.AnyPattern) != 0 {
			return &v1beta1.AdmissionResponse{
				Allowed: false,
				Result: &metav1.Status{
					Message: fmt.Sprintf("Invalid policy, either pattern or anyPattern is allowed in validate rule %s", rule.Name),
				},
			}
		}
	}

	return &v1beta1.AdmissionResponse{Allowed: true}
}

// Verify if the Rule names are unique within a policy
func (ws *WebhookServer) validateUniqueRuleName(policy *kyverno.Policy) *v1beta1.AdmissionResponse {
	// =======
	// func (ws *WebhookServer) validateUniqueRuleName(rawPolicy []byte) *v1beta1.AdmissionResponse {
	// 	var policy *kyverno.Policy
	// >>>>>>> policyViolation
	var ruleNames []string

	for _, rule := range policy.Spec.Rules {
		if utils.Contains(ruleNames, rule.Name) {
			msg := fmt.Sprintf(`The policy "%s" is invalid: duplicate rule name: "%s"`, policy.Name, rule.Name)
			glog.Errorln(msg)

			return &v1beta1.AdmissionResponse{
				Allowed: false,
				Result: &metav1.Status{
					Message: msg,
				},
			}
		}
		ruleNames = append(ruleNames, rule.Name)
	}

	glog.V(3).Infof("Policy validation passed")
	return &v1beta1.AdmissionResponse{
		Allowed: true,
	}
}<|MERGE_RESOLUTION|>--- conflicted
+++ resolved
@@ -31,15 +31,8 @@
 				Message: fmt.Sprintf("Failed to unmarshal policy admission request err %v", err),
 			}}
 	}
-<<<<<<< HEAD
-
-	if request.Operation != v1beta1.Delete {
-		admissionResp = ws.validatePolicy(policy)
-	}
-=======
 	// check for uniqueness of rule names while CREATE/DELET
 	admissionResp = ws.validateUniqueRuleName(policy)
->>>>>>> 5672c4d6
 
 	if admissionResp.Allowed {
 		ws.manageWebhookConfigurations(*policy, request.Operation)
