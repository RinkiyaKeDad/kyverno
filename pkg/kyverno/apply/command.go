--- conflicted
+++ resolved
@@ -70,11 +70,7 @@
 			}
 
 			for _, policy := range policies {
-<<<<<<< HEAD
-				err := policy2.Validate(utils.MarshalPolicy(*policy))
-=======
-				err := policy2.Validate(*policy, nil, true)
->>>>>>> 26a8ec26
+				err := policy2.Validate(utils.MarshalPolicy(*policy), nil, true)
 				if err != nil {
 					return sanitizedError.New(fmt.Sprintf("Policy %v is not valid", policy.Name))
 				}
