package validate

import (
	"encoding/json"
	"fmt"
	"io/ioutil"
	"os"
	"path/filepath"

<<<<<<< HEAD
	"github.com/nirmata/kyverno/pkg/openapi"
=======
	"github.com/nirmata/kyverno/pkg/utils"
>>>>>>> a8d22587

	"github.com/nirmata/kyverno/pkg/kyverno/sanitizedError"

	policyvalidate "github.com/nirmata/kyverno/pkg/policy"

	v1 "github.com/nirmata/kyverno/pkg/api/kyverno/v1"
	"github.com/spf13/cobra"
	"k8s.io/apimachinery/pkg/util/yaml"
	log "sigs.k8s.io/controller-runtime/pkg/log"
)

func Command() *cobra.Command {
	cmd := &cobra.Command{
		Use:     "validate",
		Short:   "Validates kyverno policies",
		Example: "kyverno validate /path/to/policy.yaml /path/to/folderOfPolicies",
		RunE: func(cmd *cobra.Command, policyPaths []string) (err error) {
			defer func() {
				if err != nil {
					if !sanitizedError.IsErrorSanitized(err) {
						log.Log.Error(err, "failed to sanitize")
						err = fmt.Errorf("Internal error")
					}
				}
			}()

			policies, err := getPolicies(policyPaths)
			if err != nil {
				if !sanitizedError.IsErrorSanitized(err) {
					return sanitizedError.New("Could not parse policy paths")
				} else {
					return err
				}
			}

			openAPIController, err := openapi.NewOpenAPIController()
			if err != nil {
				return err
			}

			for _, policy := range policies {
<<<<<<< HEAD
				err = policyvalidate.Validate(*policy, nil, true, openAPIController)
=======
				err = policyvalidate.Validate(utils.MarshalPolicy(*policy), nil, true)
>>>>>>> a8d22587
				if err != nil {
					fmt.Println("Policy " + policy.Name + " is invalid")
				} else {
					fmt.Println("Policy " + policy.Name + " is valid")
				}
			}

			return nil
		},
	}

	return cmd
}

func getPoliciesInDir(path string) ([]*v1.ClusterPolicy, error) {
	var policies []*v1.ClusterPolicy

	files, err := ioutil.ReadDir(path)
	if err != nil {
		return nil, err
	}

	for _, file := range files {
		if file.IsDir() {
			policiesFromDir, err := getPoliciesInDir(filepath.Join(path, file.Name()))
			if err != nil {
				return nil, err
			}

			policies = append(policies, policiesFromDir...)
		} else {
			policy, err := getPolicy(filepath.Join(path, file.Name()))
			if err != nil {
				return nil, err
			}

			policies = append(policies, policy)
		}
	}

	return policies, nil
}

func getPolicies(paths []string) ([]*v1.ClusterPolicy, error) {
	var policies = make([]*v1.ClusterPolicy, 0, len(paths))
	for _, path := range paths {
		path = filepath.Clean(path)

		fileDesc, err := os.Stat(path)
		if err != nil {
			return nil, err
		}

		if fileDesc.IsDir() {
			policiesFromDir, err := getPoliciesInDir(path)
			if err != nil {
				return nil, err
			}

			policies = append(policies, policiesFromDir...)
		} else {
			policy, err := getPolicy(path)
			if err != nil {
				return nil, err
			}

			policies = append(policies, policy)
		}
	}

	for i := range policies {
		setFalse := false
		policies[i].Spec.Background = &setFalse
	}

	return policies, nil
}

func getPolicy(path string) (*v1.ClusterPolicy, error) {
	policy := &v1.ClusterPolicy{}

	file, err := ioutil.ReadFile(path)
	if err != nil {
		return nil, fmt.Errorf("failed to load file: %v", err)
	}

	policyBytes, err := yaml.ToJSON(file)
	if err != nil {
		return nil, err
	}

	if err := json.Unmarshal(policyBytes, policy); err != nil {
		return nil, sanitizedError.New(fmt.Sprintf("failed to decode policy in %s", path))
	}

	if policy.TypeMeta.Kind != "ClusterPolicy" {
		return nil, sanitizedError.New(fmt.Sprintf("resource %v is not a cluster policy", policy.Name))
	}

	return policy, nil
}<|MERGE_RESOLUTION|>--- conflicted
+++ resolved
@@ -7,11 +7,9 @@
 	"os"
 	"path/filepath"
 
-<<<<<<< HEAD
+	"github.com/nirmata/kyverno/pkg/utils"
+
 	"github.com/nirmata/kyverno/pkg/openapi"
-=======
-	"github.com/nirmata/kyverno/pkg/utils"
->>>>>>> a8d22587
 
 	"github.com/nirmata/kyverno/pkg/kyverno/sanitizedError"
 
@@ -53,11 +51,7 @@
 			}
 
 			for _, policy := range policies {
-<<<<<<< HEAD
-				err = policyvalidate.Validate(*policy, nil, true, openAPIController)
-=======
-				err = policyvalidate.Validate(utils.MarshalPolicy(*policy), nil, true)
->>>>>>> a8d22587
+				err = policyvalidate.Validate(utils.MarshalPolicy(*policy), nil, true, openAPIController)
 				if err != nil {
 					fmt.Println("Policy " + policy.Name + " is invalid")
 				} else {
