---
apiVersion: apps/v1
kind: Deployment
metadata:
  labels:
    app: kyverno
    # do not remove
    app.kubernetes.io/name: kyverno
  namespace: kyverno
  name: kyverno
spec:
  selector:
    matchLabels:
      app: kyverno
<<<<<<< HEAD
=======
      # do not remove
>>>>>>> 8eb1d4c7
      app.kubernetes.io/name: kyverno
  replicas: 1
  template:
    metadata:
      labels:
        app: kyverno
        # do not remove
        app.kubernetes.io/name: kyverno
    spec:
      serviceAccountName: kyverno-service-account
      securityContext:
        runAsNonRoot: true
      initContainers:
        - name: kyverno-pre
          image: ghcr.io/kyverno/kyvernopre:latest
          imagePullPolicy: IfNotPresent
          resources:
            limits:
              cpu: 100m
              memory: 256Mi
            requests:
              cpu: 10m
              memory: 64Mi
          securityContext:
            runAsNonRoot: true
            privileged: false
            allowPrivilegeEscalation: false
            readOnlyRootFilesystem: true
            capabilities:
              drop:
                - all
      containers:
        - name: kyverno
          image: ghcr.io/kyverno/kyverno:latest
          imagePullPolicy: IfNotPresent
          args:
          - "--filterK8sResources=[Event,*,*][*,kube-system,*][*,kube-public,*][*,kube-node-lease,*][Node,*,*][APIService,*,*][TokenReview,*,*][SubjectAccessReview,*,*][*,kyverno,*][Binding,*,*][ReplicaSet,*,*][ReportChangeRequest,*,*][ClusterReportChangeRequest,*,*][PolicyReport,*,*][ClusterPolicyReport,*,*]"
          # customize webhook timeout
          #- "--webhooktimeout=4"
          # enable profiling
          # - "--profile"
          # configure the workers for generate controller
          # - --gen-workers=20
          - "-v=2"
          ports:
            - containerPort: 9443
              name: https
              protocol: TCP
            - containerPort: 8000
              name: metrics-port
              protocol: TCP
          env:
            - name: INIT_CONFIG
              value: init-config
            - name: KYVERNO_NAMESPACE
              valueFrom:
                fieldRef:
                  fieldPath: metadata.namespace
            - name: KYVERNO_SVC
              value: kyverno-svc
          securityContext:
            runAsNonRoot: true
            privileged: false
            allowPrivilegeEscalation: false
            readOnlyRootFilesystem: true
            capabilities:
              drop:
                - all
          resources:
            requests:
              memory: "50Mi"
              cpu: "100m"
            limits:
              memory: "256Mi"
          livenessProbe:
            httpGet:
              path: /health/liveness
              port: 9443
              scheme: HTTPS
            initialDelaySeconds: 10
            periodSeconds: 30
            timeoutSeconds: 5
            failureThreshold: 2
            successThreshold: 1
          readinessProbe:
            httpGet:
              path: /health/readiness
              port: 9443
              scheme: HTTPS
            initialDelaySeconds: 5
            periodSeconds: 10
            timeoutSeconds: 5
            failureThreshold: 4
            successThreshold: 1<|MERGE_RESOLUTION|>--- conflicted
+++ resolved
@@ -12,10 +12,7 @@
   selector:
     matchLabels:
       app: kyverno
-<<<<<<< HEAD
-=======
       # do not remove
->>>>>>> 8eb1d4c7
       app.kubernetes.io/name: kyverno
   replicas: 1
   template:
