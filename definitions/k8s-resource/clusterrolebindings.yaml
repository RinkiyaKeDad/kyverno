---
kind: ClusterRoleBinding
apiVersion: rbac.authorization.k8s.io/v1
metadata:
<<<<<<< HEAD
  name: kyverno:leaderelection
roleRef:
  apiGroup: rbac.authorization.k8s.io
  kind: ClusterRole
  name: kyverno:leaderelection
subjects:
- kind: ServiceAccount
  name: kyverno-service-account
  namespace: kyverno
---
kind: ClusterRoleBinding
apiVersion: rbac.authorization.k8s.io/v1
metadata:
=======
  labels:
    app: kyverno
>>>>>>> 62c4cd7e
  name: kyverno:webhook
roleRef:
  apiGroup: rbac.authorization.k8s.io
  kind: ClusterRole
  name: kyverno:webhook
subjects:
- kind: ServiceAccount
  name: kyverno-service-account
  namespace: kyverno
---
kind: ClusterRoleBinding
apiVersion: rbac.authorization.k8s.io/v1
metadata:
  labels:
    app: kyverno
  name: kyverno:userinfo
roleRef:
  apiGroup: rbac.authorization.k8s.io
  kind: ClusterRole
  name: kyverno:userinfo
subjects:
- kind: ServiceAccount
  name: kyverno-service-account
  namespace: kyverno
---
kind: ClusterRoleBinding
apiVersion: rbac.authorization.k8s.io/v1
metadata:
  labels:
    app: kyverno
  name: kyverno:customresources
roleRef:
  apiGroup: rbac.authorization.k8s.io
  kind: ClusterRole
  name: kyverno:customresources
subjects:
- kind: ServiceAccount
  name: kyverno-service-account
  namespace: kyverno
---
kind: ClusterRoleBinding
apiVersion: rbac.authorization.k8s.io/v1
metadata:
  labels:
    app: kyverno
  name: kyverno:policycontroller
roleRef:
  apiGroup: rbac.authorization.k8s.io
  kind: ClusterRole
  name: kyverno:policycontroller
subjects:
- kind: ServiceAccount
  name: kyverno-service-account
  namespace: kyverno
---
kind: ClusterRoleBinding
apiVersion: rbac.authorization.k8s.io/v1
metadata:
  labels:
    app: kyverno
  name: kyverno:generatecontroller
roleRef:
  apiGroup: rbac.authorization.k8s.io
  kind: ClusterRole
  name: kyverno:generatecontroller
subjects:
- kind: ServiceAccount
  name: kyverno-service-account
  namespace: kyverno<|MERGE_RESOLUTION|>--- conflicted
+++ resolved
@@ -2,8 +2,9 @@
 kind: ClusterRoleBinding
 apiVersion: rbac.authorization.k8s.io/v1
 metadata:
-<<<<<<< HEAD
   name: kyverno:leaderelection
+  labels:
+    app: kyverno
 roleRef:
   apiGroup: rbac.authorization.k8s.io
   kind: ClusterRole
@@ -16,10 +17,8 @@
 kind: ClusterRoleBinding
 apiVersion: rbac.authorization.k8s.io/v1
 metadata:
-=======
   labels:
     app: kyverno
->>>>>>> 62c4cd7e
   name: kyverno:webhook
 roleRef:
   apiGroup: rbac.authorization.k8s.io
